#include "caliper/caliper-config.h"

#include "caliper/ConfigManager.h"

namespace cali
{

extern ConfigManager::ConfigInfo event_trace_controller_info;
extern ConfigManager::ConfigInfo nvprof_controller_info;
extern ConfigManager::ConfigInfo runtime_report_controller_info;
extern ConfigManager::ConfigInfo hatchet_region_profile_controller_info;
#ifdef CALIPER_HAVE_SAMPLER
extern ConfigManager::ConfigInfo hatchet_sample_profile_controller_info;
#endif

<<<<<<< HEAD
ConfigManager::ConfigInfo builtin_controllers_table[] = {
    event_trace_controller_info,
    nvprof_controller_info,
    runtime_report_controller_info,
    hatchet_region_profile_controller_info,
#ifdef CALIPER_HAVE_SAMPLER
    hatchet_sample_profile_controller_info,
#endif

    { nullptr, nullptr, nullptr }
=======
ConfigManager::ConfigInfo* builtin_controllers_table[] = {
    &event_trace_controller_info,
    &nvprof_controller_info,
    &runtime_report_controller_info,
    nullptr
>>>>>>> 58d5b5f3
};

}<|MERGE_RESOLUTION|>--- conflicted
+++ resolved
@@ -13,24 +13,15 @@
 extern ConfigManager::ConfigInfo hatchet_sample_profile_controller_info;
 #endif
 
-<<<<<<< HEAD
-ConfigManager::ConfigInfo builtin_controllers_table[] = {
-    event_trace_controller_info,
-    nvprof_controller_info,
-    runtime_report_controller_info,
-    hatchet_region_profile_controller_info,
-#ifdef CALIPER_HAVE_SAMPLER
-    hatchet_sample_profile_controller_info,
-#endif
-
-    { nullptr, nullptr, nullptr }
-=======
 ConfigManager::ConfigInfo* builtin_controllers_table[] = {
     &event_trace_controller_info,
     &nvprof_controller_info,
     &runtime_report_controller_info,
+    &hatchet_region_profile_controller_info,
+#ifdef CALIPER_HAVE_SAMPLER
+    &hatchet_sample_profile_controller_info,
+#endif
     nullptr
->>>>>>> 58d5b5f3
 };
 
 }