--- conflicted
+++ resolved
@@ -6,14 +6,10 @@
 #include "caliper/common/Log.h"
 #include "caliper/common/StringConverter.h"
 
-<<<<<<< HEAD
-#include <iostream>
-=======
 #include "../../services/Services.h"
 
 #include <algorithm>
 #include <tuple>
->>>>>>> bebede01
 
 using namespace cali;
 
@@ -83,17 +79,9 @@
         std::find(services.begin(), services.end(), "mpireport") != services.end();
 
     bool use_mpi = have_mpireport;
-
-<<<<<<< HEAD
-    bool use_mpi = false;
-#ifdef CALIPER_HAVE_MPI
-    use_mpi = true;
-#endif
-
-    it = args.find("mpi");
-=======
+    
     auto it = args.find("mpi");
->>>>>>> bebede01
+    
     if (it != args.end())
         use_mpi = StringConverter(it->second).to_bool();
 
