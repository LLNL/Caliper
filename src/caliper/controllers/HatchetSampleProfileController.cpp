// Copyright (c) 2019, Lawrence Livermore National Security, LLC.
// See top-level LICENSE file for details.

#include "caliper/caliper-config.h"

#include "caliper/ChannelController.h"
#include "caliper/ConfigManager.h"

#include "caliper/common/Log.h"
#include "caliper/common/StringConverter.h"

#include "../../services/Services.h"

#include <algorithm>
#include <set>
#include <tuple>

using namespace cali;

namespace
{

class HatchetSampleProfileController : public cali::ChannelController
{
public:

    HatchetSampleProfileController(const char* name, const config_map_t& initial_cfg, const cali::ConfigManager::Options& opts, const std::string& format)
        : ChannelController(name, 0, initial_cfg)
        {
            std::string freqstr = opts.get("sample.frequency", "200").to_string();

            config()["CALI_SAMPLER_FREQUENCY"] = freqstr;

<<<<<<< HEAD
=======
            std::string select  = "*,count()";
            double freq = std::stod(freqstr);

            if (freq > 0) {
                select.append(",scale_count(");
                select.append(std::to_string(1.0/freq));
                select.append(") as time unit sec");
            }

>>>>>>> 144f4898
            std::string output(opts.get("output", "sample_profile").to_string());

            if (output != "stdout" && output != "stderr") {
                auto pos = output.find_last_of('.');
                std::string ext = (format == "cali" ? ".cali" : ".json");

                if (pos == std::string::npos || output.substr(pos) != ext)
                    output.append(ext);
            }

            auto avail_services = services::get_available_services();
            bool have_mpi =
                std::find(avail_services.begin(), avail_services.end(), "mpireport")    != avail_services.end();
            bool have_adiak =
                std::find(avail_services.begin(), avail_services.end(), "adiak_import") != avail_services.end();

            bool use_mpi = have_mpi;

            if (opts.is_set("use.mpi"))
                use_mpi = have_mpi && opts.is_enabled("use.mpi");

            if (have_adiak) {
                config()["CALI_SERVICES_ENABLE"].append(",adiak_import");
                config()["CALI_ADIAK_IMPORT_CATEGORIES"] =
                    opts.get("adiak.import_categories", "2,3").to_string();
            }

            if (use_mpi) {
                config()["CALI_SERVICES_ENABLE"   ].append(",mpi,mpireport");
                config()["CALI_MPIREPORT_FILENAME"] = output;
                config()["CALI_MPIREPORT_WRITE_ON_FINALIZE"] = "false";
                config()["CALI_MPIREPORT_CONFIG"  ] =
                    opts.query_let("local", "")
                    + " select "
                    + opts.query_select("local", select.c_str())
                    + " group by "
                    + opts.query_groupby("local", "prop:nested,mpi.rank")
                    + " format " + format;
            } else {
                config()["CALI_SERVICES_ENABLE"   ].append(",report");
                config()["CALI_REPORT_FILENAME"   ] = output;
                config()["CALI_REPORT_CONFIG"     ] =
                    opts.query_let("local", "")
                    + " select "
                    + opts.query_select("local", select.c_str())
                    + " group by "
                    + opts.query_groupby("local", "prop:nested")
                    + " format " + format;
            }

            opts.update_channel_config(config());
        }
};

std::string
check_args(const cali::ConfigManager::Options& opts) {
    services::add_default_service_specs();
    auto svcs = services::get_available_services();

    //
    // Check if the sampler service is there
    //

    if (std::find(svcs.begin(), svcs.end(), "sampler") == svcs.end())
        return "hatchet-sample-profile: sampler service is not available";

    //
    // Check if output.format is valid
    //

    std::string format = opts.get("output.format", "json-split").to_string();
    std::set<std::string> allowed_formats = { "cali", "json", "json-split" };

    if (allowed_formats.find(format) == allowed_formats.end())
        return std::string("hatchet-sample-profile: Invalid output format \"") + format + "\"";

    return "";
}

cali::ChannelController*
make_controller(const char* name, const config_map_t& initial_cfg, const cali::ConfigManager::Options& opts)
{
    std::string format = opts.get("output.format", "json-split").to_string();

    if (format == "hatchet")
        format = "json-split";

    if (!(format == "json-split" || format == "json" || format == "cali")) {
        format = "json-split";
        Log(0).stream() << "hatchet-region-profile: Unknown output format \"" << format
                        << "\". Using json-split."
                        << std::endl;
    }

    return new HatchetSampleProfileController(name, initial_cfg, opts, format);
}

const char* controller_spec =
    "{"
    " \"name\"        : \"hatchet-sample-profile\","
    " \"description\" : \"Record a sampling profile for processing with hatchet\","
    " \"services\"    : [ \"sampler\", \"trace\" ],"
    " \"categories\"  : [ \"adiak\", \"output\" ],"
    " \"config\"      : { \"CALI_CHANNEL_FLUSH_ON_EXIT\": \"false\" },"
    " \"options\": "
    " ["
    "  { "
    "    \"name\": \"output.format\","
    "    \"type\": \"string\","
    "    \"description\": \"Output format ('hatchet', 'cali', 'json')\""
    "  },"
    "  { "
    "    \"name\": \"sample.frequency\","
    "    \"type\": \"int\","
    "    \"description\": \"Sampling frequency in Hz. Default: 200\""
    "  },"
    "  { "
    "    \"name\": \"sample.threads\","
    "    \"type\": \"bool\","
    "    \"description\": \"Profile all threads.\","
    "    \"services\": [ \"pthread\" ]"
    "  },"
    "  { "
    "    \"name\": \"sample.callpath\","
    "    \"type\": \"bool\","
    "    \"description\": \"Perform call-stack unwinding\","
    "    \"services\": [ \"callpath\", \"symbollookup\" ],"
    "    \"query args\": [ { \"level\": \"local\", \"group by\": source.function#callpath.address } ]"
    "  },"
    "  { "
    "    \"name\": \"lookup.module\","
    "    \"type\": \"bool\","
    "    \"description\": \"Lookup source module (.so/.exe)\","
    "    \"services\": [ \"symbollookup\" ],"
    "    \"config\": { \"CALI_SYMBOLLOOKUP_LOOKUP_MODULE\": \"true\" },"
    "    \"query args\": [ { \"level\": \"local\", \"group by\": \"module#cali.sampler.pc\" } ]"
    "  },"
    "  { "
    "    \"name\": \"lookup.sourceloc\","
    "    \"type\": \"bool\","
    "    \"description\": \"Lookup source location (file+line)\","
    "    \"services\": [ \"symbollookup\" ],"
    "    \"config\": { \"CALI_SYMBOLLOOKUP_LOOKUP_SOURCELOC\": \"true\" },"
    "    \"query args\": [ { \"level\": \"local\", \"group by\": \"sourceloc#cali.sampler.pc\" } ]"
    "  },"
    "  { "
    "    \"name\": \"use.mpi\","
    "    \"type\": \"bool\","
    "    \"description\": \"Merge results into a single output stream in MPI programs\""
    "  }"
    " ]"
    "}";

} // namespace [anonymous]

namespace cali
{

ConfigManager::ConfigInfo hatchet_sample_profile_controller_info
{
    ::controller_spec, ::make_controller, ::check_args
};

}<|MERGE_RESOLUTION|>--- conflicted
+++ resolved
@@ -31,8 +31,6 @@
 
             config()["CALI_SAMPLER_FREQUENCY"] = freqstr;
 
-<<<<<<< HEAD
-=======
             std::string select  = "*,count()";
             double freq = std::stod(freqstr);
 
@@ -42,7 +40,6 @@
                 select.append(") as time unit sec");
             }
 
->>>>>>> 144f4898
             std::string output(opts.get("output", "sample_profile").to_string());
 
             if (output != "stdout" && output != "stderr") {
