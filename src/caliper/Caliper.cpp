// Copyright (c) 2015, Lawrence Livermore National Security, LLC.  
// Produced at the Lawrence Livermore National Laboratory.
//
// This file is part of Caliper.
// Written by David Boehme, boehme3@llnl.gov.
// LLNL-CODE-678900
// All rights reserved.
//
// For details, see https://github.com/scalability-llnl/Caliper.
// Please also see the LICENSE file for our additional BSD notice.
//
// Redistribution and use in source and binary forms, with or without modification, are
// permitted provided that the following conditions are met:
//
//  * Redistributions of source code must retain the above copyright notice, this list of
//    conditions and the disclaimer below.
//  * Redistributions in binary form must reproduce the above copyright notice, this list of
//    conditions and the disclaimer (as noted below) in the documentation and/or other materials
//    provided with the distribution.
//  * Neither the name of the LLNS/LLNL nor the names of its contributors may be used to endorse
//    or promote products derived from this software without specific prior written permission.
//
// THIS SOFTWARE IS PROVIDED BY THE COPYRIGHT HOLDERS AND CONTRIBUTORS "AS IS" AND ANY EXPRESS
// OR IMPLIED WARRANTIES, INCLUDING, BUT NOT LIMITED TO, THE IMPLIED WARRANTIES OF
// MERCHANTABILITY AND FITNESS FOR A PARTICULAR PURPOSE ARE DISCLAIMED. IN NO EVENT SHALL
// LAWRENCE LIVERMORE NATIONAL SECURITY, LLC, THE U.S. DEPARTMENT OF ENERGY OR CONTRIBUTORS BE
// LIABLE FOR ANY DIRECT, INDIRECT, INCIDENTAL, SPECIAL, EXEMPLARY, OR CONSEQUENTIAL DAMAGES
// (INCLUDING, BUT NOT LIMITED TO, PROCUREMENT OF SUBSTITUTE GOODS OR SERVICES; LOSS OF USE,
// DATA, OR PROFITS; OR BUSINESS INTERRUPTION) HOWEVER CAUSED AND ON ANY THEORY OF LIABILITY,
// WHETHER IN CONTRACT, STRICT LIABILITY, OR TORT (INCLUDING NEGLIGENCE OR OTHERWISE) ARISING IN
// ANY WAY OUT OF THE USE OF THIS SOFTWARE, EVEN IF ADVISED OF THE POSSIBILITY OF SUCH DAMAGE.

/// \file Caliper.cpp
/// Caliper main class
///

#include "caliper/caliper-config.h"

#include "caliper/Caliper.h"
#include "caliper/SnapshotRecord.h"

#include "ContextBuffer.h"
#include "MetadataTree.h"

#include "caliper/common/ContextRecord.h"
#include "caliper/common/Node.h"
#include "caliper/common/Log.h"
#include "caliper/common/RuntimeConfig.h"

#include "caliper/common/util/split.hpp"

#include "../services/Services.h"

#include <signal.h>

#include <atomic>
#include <cassert>
#include <cstring>
#include <cstdlib>
#include <functional>
#include <iostream>
#include <iterator>
#include <map>
#include <memory>
#include <mutex>
#include <vector>
#include <utility>

using namespace cali;
using namespace std;

namespace cali
{
    extern void init_attribute_classes(Caliper* c);
    extern void init_api_attributes(Caliper* c);
}

namespace
{
    // --- helpers

    inline cali_context_scope_t 
    attr2caliscope(const Attribute& attr) {
        switch (attr.properties() & CALI_ATTR_SCOPE_MASK) {
        case CALI_ATTR_SCOPE_THREAD:
            return CALI_SCOPE_THREAD;
        case CALI_ATTR_SCOPE_PROCESS:
            return CALI_SCOPE_PROCESS;
        case CALI_ATTR_SCOPE_TASK:
            return CALI_SCOPE_TASK;    
        }

        // make thread scope the default
        return CALI_SCOPE_THREAD;
    }

    
    // --- Exit handler

    void
    exit_handler(void) {
        Caliper c = Caliper::instance();

        if (c) {
            c.flush_and_write(nullptr);
            c.events().finish_evt(&c);

            c.release_scope(c.default_scope(CALI_SCOPE_PROCESS));
            // Somehow default thread scope is not released by pthread_key_create destructor
            c.release_scope(c.default_scope(CALI_SCOPE_THREAD));
        }

        // Don't delete global data, some thread-specific finalization may occur after this point 
        // Caliper::release();
    }

    // --- Siglock

    class siglock {
        volatile sig_atomic_t m_lock;

    public:

        siglock()
            : m_lock(0)
            { }

        inline void lock()   { ++m_lock; }
        inline void unlock() { --m_lock; }
        
        inline bool is_locked() const {
            return (m_lock > 0);
        }
    };
    
} // namespace


//
// Caliper Scope data
//

struct Caliper::Scope
{
    MetadataTree         tree;
    ContextBuffer        blackboard;
    
    cali_context_scope_t scope;

    ::siglock            lock;

    Scope(cali_context_scope_t s)
        : scope(s) { }
};


//
// --- Caliper Global Data
//

struct Caliper::GlobalData
{
    // --- static data

    static volatile sig_atomic_t  s_init_lock;
    static std::mutex             s_init_mutex;
    
    static const ConfigSet::Entry s_configdata[];

    static GlobalData*            sG;
    
    // --- static functions

    static void release_thread(void* ctx) {
        Scope* scope = static_cast<Scope*>(ctx);
        
        Caliper(sG, scope, 0).release_scope(scope);
    }

    // --- data

    ConfigSet              config;

    ScopeCallbackFn        get_thread_scope_cb;
    ScopeCallbackFn        get_task_scope_cb;

    mutable std::mutex     attribute_lock;
    map<string, Node*>     attribute_nodes;
    map<string, int>       attribute_prop_presets;

    Attribute              name_attr;
    Attribute              type_attr;
    Attribute              prop_attr;

    // Key attribute: one attribute stands in as key for all auto-merged attributes
    Attribute              key_attr;
    bool                   automerge;
    
    Events                 events;

    Scope*                 process_scope;
    Scope*                 default_thread_scope;
    Scope*                 default_task_scope;

    pthread_key_t          thread_scope_key;

    // --- constructor

    GlobalData()
        : config { RuntimeConfig::init("caliper", s_configdata) },
          get_thread_scope_cb { nullptr },
          get_task_scope_cb   { nullptr },
          name_attr { Attribute::invalid }, 
          type_attr { Attribute::invalid },  
          prop_attr { Attribute::invalid },
          key_attr  { Attribute::invalid },
          automerge { true },
          process_scope        { new Scope(CALI_SCOPE_PROCESS) },
          default_thread_scope { new Scope(CALI_SCOPE_THREAD)  },
          default_task_scope   { new Scope(CALI_SCOPE_TASK)    }
    {
        automerge = config.get("automerge").to_bool();
        
        name_attr = Attribute::make_attribute(default_thread_scope->tree.node( 8));
        type_attr = Attribute::make_attribute(default_thread_scope->tree.node( 9));
        prop_attr = Attribute::make_attribute(default_thread_scope->tree.node(10));

        attribute_nodes.insert(make_pair(name_attr.name(), default_thread_scope->tree.node(name_attr.id())));
        attribute_nodes.insert(make_pair(type_attr.name(), default_thread_scope->tree.node(type_attr.id())));
        attribute_nodes.insert(make_pair(prop_attr.name(), default_thread_scope->tree.node(prop_attr.id())));
        
        assert(name_attr != Attribute::invalid);
        assert(type_attr != Attribute::invalid);
        assert(prop_attr != Attribute::invalid);

        pthread_key_create(&thread_scope_key, release_thread);
        pthread_setspecific(thread_scope_key, default_thread_scope);

        parse_attribute_property_presets();
        
        // now it is safe to use the Caliper interface

        init();
    }

    ~GlobalData() {
        Log(1).stream() << "Finished" << endl;
        
        // prevent re-initialization
        s_init_lock = 2;

	//freeing up context buffers
        delete process_scope;
        delete default_thread_scope; 
        delete default_task_scope;
    }
    
    Scope* acquire_thread_scope(bool create = true) {
        Scope* scope = static_cast<Scope*>(pthread_getspecific(thread_scope_key));

        if (create && !scope) {
            scope = Caliper(this).create_scope(CALI_SCOPE_THREAD);
            pthread_setspecific(thread_scope_key, scope);
        }

        return scope;
    }

    void parse_attribute_property_presets() {
        vector<string> attr_props;

        util::split(config.get("attribute_properties").to_string(), ',', back_inserter(attr_props));

        for (const string& s : attr_props) {
            auto p = s.find_first_of('=');

            if (p == string::npos)
                continue;

            int prop = cali_string2prop(s.substr(p+1).c_str());

            attribute_prop_presets.insert(make_pair(s.substr(0, p), prop));
        }
    }
    
    void init() {
        Caliper c(this, default_thread_scope, default_task_scope);
        
        // Create and set key & version attributes

        key_attr =
            c.create_attribute("cali.key.attribute", CALI_TYPE_USR, CALI_ATTR_HIDDEN);
            
        c.set(c.create_attribute("cali.caliper.version", CALI_TYPE_STRING, CALI_ATTR_SCOPE_PROCESS),
              Variant(CALI_TYPE_STRING, CALIPER_VERSION, sizeof(CALIPER_VERSION)));

        init_attribute_classes(&c);

        Services::register_services(&c);

        init_api_attributes(&c);
        
        Log(1).stream() << "Initialized" << endl;

        if (Log::verbosity() >= 3)
            RuntimeConfig::print( Log(3).stream() << "Configuration:\n" );

        c.events().post_init_evt(&c);        
    }
    
    const Attribute&
    get_key(const Attribute& attr) const {
        if (!automerge || attr.store_as_value() || !attr.is_autocombineable())
            return attr;

        return key_attr;
    }
};

// --- static member initialization

volatile sig_atomic_t  Caliper::GlobalData::s_init_lock = 1;
mutex                  Caliper::GlobalData::s_init_mutex;

Caliper::GlobalData*   Caliper::GlobalData::sG = nullptr;

const ConfigSet::Entry Caliper::GlobalData::s_configdata[] = {
    // key, type, value, short description, long description
    { "automerge", CALI_TYPE_BOOL, "true",
      "Automatically merge attributes into a common context tree", 
      "Automatically merge attributes into a common context tree.\n"
      "Decreases the size of context records, but may increase\n"
      "the amount of metadata and reduce performance." 
    },
    { "attribute_properties", CALI_TYPE_STRING, "",
      "List of attribute property presets",
      "List of attribute property presets, in the form\n"
      "  attr=prop1:prop2,attr2=prop1:prop2:prop3,attr3=prop1,...\n"
      "Attribute property flags are:\n"
      "  asvalue:       Store values directly in snapshot, not in context tree\n"
      "  nomerge:       Create dedicated context tree branch, don't merge with other attributes\n"
      "  process_scope: Process-scope attribute\n"
      "  thread_scope:  Thread-scope attribute\n"
      "  task_scope:    Task-scope attribute (currently not supported)\n"
      "  skip_events:   Do not invoke callback functions for updates\n"
      "  hidden:        Do not include this attribute in snapshots\n" 
    },
    ConfigSet::Terminator 
};


//
// Caliper class definition
//

Caliper::Scope*
Caliper::scope(cali_context_scope_t st) {
    switch (st) {
    case CALI_SCOPE_PROCESS:
        return mG->process_scope;
        
    case CALI_SCOPE_THREAD:
#if 0
        if (!m_thread_scope) {
            m_thread_scope =
                mG->get_thread_scope_cb ? mG->get_thread_scope_cb(this, true) : mG->default_thread_scope;
        }
#endif
        assert(m_thread_scope != 0);
        return m_thread_scope;
        
    case CALI_SCOPE_TASK:
        if (!m_task_scope)
            m_task_scope =
                mG->get_task_scope_cb ? mG->get_task_scope_cb(this, true) : mG->default_task_scope;

        return m_task_scope;
    }

    return mG->process_scope;
}

Caliper::Scope*
Caliper::default_scope(cali_context_scope_t st)
{
    switch (st) {
    case CALI_SCOPE_THREAD:
        return mG->default_thread_scope;
        
    case CALI_SCOPE_TASK:
        return mG->default_task_scope;
        
    default:
        ;
    }

    return mG->process_scope;    
}

void 
Caliper::set_scope_callback(cali_context_scope_t scope, ScopeCallbackFn cb) {
    if (!mG)
        return;
    
    switch (scope) {
    case CALI_SCOPE_THREAD:
        if (mG->get_thread_scope_cb)
            Log(0).stream() 
                << "Caliper::set_context_callback(): error: thread callback already set" 
                << endl;
        mG->get_thread_scope_cb = cb;
        break;
    case CALI_SCOPE_TASK:
        if (mG->get_task_scope_cb)
            Log(0).stream() 
                << "Caliper::set_context_callback(): error: task callback already set" 
                << endl;
        mG->get_task_scope_cb = cb;
        break;
    default:
        Log(0).stream() 
            << "Caliper::set_context_callback(): error: cannot set process callback" 
            << endl;
    }
}

Caliper::Scope*
Caliper::create_scope(cali_context_scope_t st)
{
    assert(mG != 0);

    Scope* s = new Scope(st);
    
    switch (st) {
    case CALI_SCOPE_THREAD:
        m_thread_scope = s;
        break;
    case CALI_SCOPE_TASK:
        m_task_scope   = s;
        break;
    case CALI_SCOPE_PROCESS:
        Log(0).stream()
            << "Caliper::create_scope(): error: attempt to create a process scope"
            << endl;

        delete s;        
        return 0;
    }

    mG->events.create_scope_evt(this, st);

    return s;
}

void
Caliper::release_scope(Caliper::Scope* s)
{
    assert(mG != 0);

    if (Log::verbosity() >= 2) {
        const char* scopestr = "";

        switch (s->scope) {
        case CALI_SCOPE_THREAD:
            scopestr = "thread";
            break;
        case CALI_SCOPE_TASK:
            scopestr = "task";
            break;
        case CALI_SCOPE_PROCESS:
            scopestr = "process";
            break;
        }

        // This will print
        //   "Releasing <process/thread> scope:
        //      <Blackboard statistics>"
        //      <Metadata tree statistics>

        s->tree.print_statistics(        
            s->blackboard.print_statistics(
                Log(2).stream() << "Releasing " << scopestr << " scope:\n      " ) 
            << "\n      ") << std::endl;
    }
    
    std::lock_guard<::siglock>
        g(m_thread_scope->lock);
    
    mG->events.release_scope_evt(this, s->scope);
    // do NOT delete this because we may still need the node data in the scope's memory pool
    // delete ctx;
}


// --- Attribute interface

/// \brief Create an attribute
/// 
/// This function creates and returns an attribute key with the given name, type, and properties.
/// Optionally, metadata can be added via attribute:value pairs.
/// Attribute names must be unique. If an attribute with the given name already exists, the 
/// existing attribute is returned.
///
/// Before a new attribute is created, the pre_create_attr_evt callback will be invoked, 
/// which allows modifications of the user-provided parameters (such as the property flags).
/// After a new attribute has been created, this function will invoke the create_attr_evt callback.
/// If an attribute with the given name already exists, the callbacks will not be invoked.
/// If two threads create an attribute with the same name simultaneously, the pre_create_attr_evt
/// callback may be invoked on both threads, but create_attr_evt will only be invoked once.
/// However, both threads will successfully return the new attribute.
///
/// This function is not signal safe.
/// 
/// \param name Name of the attribute
/// \param type Type of the attribute
/// \param prop Attribute property bitmap. Values of type cali_attr_properties combined with bitwise or.
/// \param n_meta Number of metadata entries
/// \param meta_attr Metadata attribute list. An array of n_meta attribute entries.
/// \param meta_val Metadata values. An array of n_meta values.
/// \return The created attribute.

Attribute 
Caliper::create_attribute(const std::string& name, cali_attr_type type, int prop,
                          int n_meta, const Attribute* meta_attr, const Variant* meta_val)
{
    assert(mG != 0);

    std::lock_guard<::siglock>
        g(m_thread_scope->lock);    

    Node* node        = nullptr;
    bool  created_now = false;

    // Check if an attribute with this name already exists

    mG->attribute_lock.lock();

    auto it = mG->attribute_nodes.find(name);
    if (it != mG->attribute_nodes.end())
        node = it->second;

    mG->attribute_lock.unlock();

    // Create attribute nodes

    if (!node) {
        // Get type node
        assert(type >= 0 && type <= CALI_MAXTYPE);
        node = m_thread_scope->tree.type_node(type);
        assert(node);

        // Add metadata nodes.
        if (n_meta > 0)
            node = m_thread_scope->tree.get_path(n_meta, meta_attr, meta_val, node);

        // Look for attribute properties in presets 
        auto propit = mG->attribute_prop_presets.find(name);
        if (propit != mG->attribute_prop_presets.end())
            prop = propit->second;

        // Run pre-attribute creation callbacks. This may add additional to our parent node.
        mG->events.pre_create_attr_evt(this, name, type, &prop, &node);
        
        // Add default SCOPE_THREAD property if no other is set
        if (((prop & CALI_ATTR_SCOPE_MASK) != CALI_ATTR_SCOPE_PROCESS) &&
            ((prop & CALI_ATTR_SCOPE_MASK) != CALI_ATTR_SCOPE_TASK))
            prop |= CALI_ATTR_SCOPE_THREAD;

        Attribute attr[2] { mG->prop_attr, mG->name_attr };
        Variant   data[2] { { prop },      { CALI_TYPE_STRING, name.c_str(), name.size() } };

        if (prop == CALI_ATTR_DEFAULT)
            node = m_thread_scope->tree.get_path(1, &attr[1], &data[1], node);
        else
            node = m_thread_scope->tree.get_path(2, &attr[0], &data[0], node);

        if (node) {
            // Check again if attribute already exists; might have been created by 
            // another thread in the meantime.
            // We've created some redundant nodes then, but that's fine
            mG->attribute_lock.lock();

            auto it = mG->attribute_nodes.lower_bound(name);

            if (it == mG->attribute_nodes.end() || it->first != name) {
<<<<<<< HEAD
                mG->attribute_nodes.emplace_hint(it, name, node);
=======
                mG->attribute_nodes.insert(it, std::make_pair(name, node));
                mG->new_attributes.store(true);
>>>>>>> 7d0f5494
                created_now = true;
            } else
                node = it->second;

            mG->attribute_lock.unlock();
        }
    }

    // Create attribute object

    Attribute attr = Attribute::make_attribute(node);

    if (created_now)
        mG->events.create_attr_evt(this, attr);

    return attr;
}

/// \brief Find an attribute by name
///
/// While it should be signal safe, we do not recommend using this function in a signal handler.
///
/// \param name The attribute name
/// \return Attribute object, or Attribute::invalid if not found.

Attribute
Caliper::get_attribute(const std::string& name) const
{
    assert(mG != 0);

    std::lock_guard<::siglock>
        g(m_thread_scope->lock);
    
    Node* node = nullptr;

    mG->attribute_lock.lock();

    auto it = mG->attribute_nodes.find(name);

    if (it != mG->attribute_nodes.end())
        node = it->second;

    mG->attribute_lock.unlock();

    return Attribute::make_attribute(node);
}

/// \brief Find attribute by id
/// \note This function is signal safe.
/// \param id The attribute id
/// \return Attribute object, or Attribute::invalid if not found.

Attribute 
Caliper::get_attribute(cali_id_t id) const
{
    // no signal lock necessary
    
    return Attribute::make_attribute(m_thread_scope->tree.node(id));
}

/// \brief Get all attributes.
/// \note This function is _not_ signal safe.
/// \return   A vector that containing all attribute objects

std::vector<Attribute>
Caliper::get_attributes() const
{
    std::lock_guard<::siglock>
        g(m_thread_scope->lock);
    std::lock_guard<std::mutex>
        g_a(mG->attribute_lock);

    std::vector<Attribute> ret;
    ret.reserve(mG->attribute_nodes.size());

    for (auto it : mG->attribute_nodes)
        ret.push_back(Attribute::make_attribute(it.second));

    return ret;
}

// --- Snapshot interface

/// \brief Trigger and return a snapshot. 
///
/// This function triggers a snapshot and returns a snapshot record to the caller.
/// The returned snapshot record contains the current blackboard contents, measurement 
/// values provided by service modules, and the contents of the trigger_info list 
/// provided by the caller.
///
/// The function invokes the snapshot callback, which instructs attached services to 
/// take measurements (e.g., a timestamp) and add them to the returned record. The 
/// caller-provided trigger_info list is passed to the snapshot callback.
/// The returned snapshot record also contains contents of the current thread's and the  
/// process-wide blackboard, as specified in the scopes flag.
///
/// The caller must provide a snapshot buffer with sufficient free space.
///
/// \note This function is signal safe.
///
/// \param scopes       Specifies which blackboard(s) contents to put into the snapshot buffer. 
///                     Bitfield of cali_scope_t values combined with bitwise OR.
/// \param trigger_info A caller-provided list of attributes that is passed to the snapshot
///                     callback, and added to the returned snapshot record.
/// \param sbuf         Caller-provided snapshot record buffer in which the snapshot record is
///                     returned. Must have sufficient space for the snapshot contents.
void
Caliper::pull_snapshot(int scopes, const SnapshotRecord* trigger_info, SnapshotRecord* sbuf)
{
    assert(mG != 0);

    std::lock_guard<::siglock>
        g(m_thread_scope->lock);

    // Save trigger info in snapshot buf

    if (trigger_info)
        sbuf->append(*trigger_info);

    // Invoke callbacks and get contextbuffer data

    mG->events.snapshot(this, scopes, trigger_info, sbuf);

    for (cali_context_scope_t s : { CALI_SCOPE_TASK, CALI_SCOPE_THREAD, CALI_SCOPE_PROCESS })
        if (scopes & s)
            scope(s)->blackboard.snapshot(sbuf);
}

/// \brief Trigger and process a snapshot. 
///
/// This function triggers a snapshot and processes it. The snapshot contains the 
/// current blackboard contents, measurement values provided by service modules, 
/// and the contents of the trigger_info list provided by the caller.
/// The complete snapshot is then passed to snapshot processing services registered
/// with Caliper.
///
/// The function creates a snapshot record with measurements provided by the snapshot callbac, 
/// the current thread's and/or processes' blackboard contents, as well as the contents of 
/// the trigger_info list provided by the caller.
///
/// The function invokes the snapshot callback to obtain measurements.
/// The fully assembled snapshot record is then passed to the process_snapshot callback.  
///
/// \note This function is signal safe.
///
/// \param scopes       Specifies which blackboard(s) contents to put into the snapshot buffer. 
///                     Bitfield of cali_scope_t values combined with bitwise OR.
/// \param trigger_info A caller-provided list of attributes that is passed to the snapshot
///                     and process_snapshot callbacks, and added to the returned snapshot record.

void 
Caliper::push_snapshot(int scopes, const SnapshotRecord* trigger_info)
{
    assert(mG != 0);
    
    std::lock_guard<::siglock>
        g(m_thread_scope->lock);

    SnapshotRecord::FixedSnapshotRecord<80> snapshot_data;
    SnapshotRecord sbuf(snapshot_data);

    pull_snapshot(scopes, trigger_info, &sbuf);

    mG->events.process_snapshot(this, trigger_info, &sbuf);
}


/// \brief Flush aggregation/trace buffer contents.
void
Caliper::flush(const SnapshotRecord* flush_info, SnapshotFlushFn proc_fn)
{
    std::lock_guard<::siglock>
        g(m_thread_scope->lock);

    mG->events.pre_flush_evt(this, flush_info);

    if (mG->events.postprocess_snapshot.empty()) { 
        mG->events.flush_evt(this, flush_info, proc_fn);
    } else {
        mG->events.flush_evt(this, flush_info, 
                             [this,flush_info,proc_fn](const SnapshotRecord* input_snapshot) {
                                 SnapshotRecord::FixedSnapshotRecord<80> data;
                                 SnapshotRecord snapshot(data);

                                 snapshot.append(*input_snapshot);

                                 mG->events.postprocess_snapshot(this, &snapshot);
                                 return proc_fn(&snapshot);
                             });
    }
}


/// Forward aggregation/trace buffer contents to output services.
///
/// Flushes trace buffers and / or the aggregation database in the trace and aggregation
/// services, respectively. This will empty the trace/aggregation buffers and
/// forward all buffered snapshot records to output services, e.g., report and recorder.
///
/// This function will invoke the pre_flush, flush, and flush_finish callbacks.
/// \note This function is not signal safe.
///
/// \param input_flush_info User-provided flush context information. Currently unused.

void
Caliper::flush_and_write(const SnapshotRecord* input_flush_info)
{
    std::lock_guard<::siglock>
        g(m_thread_scope->lock);

    SnapshotRecord::FixedSnapshotRecord<80> snapshot_data;
    SnapshotRecord flush_info(snapshot_data);

    if (input_flush_info)
        flush_info.append(*input_flush_info);

    m_thread_scope->blackboard.snapshot(&flush_info);
    mG->process_scope->blackboard.snapshot(&flush_info);

    Log(1).stream() << "Flushing Caliper data" << std::endl;

    mG->events.pre_write_evt(this, &flush_info);

    flush(&flush_info, 
          [this,&flush_info](const SnapshotRecord* snapshot){
              mG->events.write_snapshot(this, &flush_info, snapshot);
              return true;
          });

    mG->events.post_write_evt(this, &flush_info);
}


// --- Annotation interface

/// \brief Push attribute:value pair on blackboard.
///
/// Adds the given attribute/value pair on the blackboard. Appends
/// the value to any previous values of the same attribute,
/// creating a hierarchy.
///
/// This function invokes pre_begin/post_begin callbacks, unless the
/// CALI_ATTR_SKIP_EVENTS attribute property is set in `attr`.
///
/// This function is signal safe.
///
/// \param attr Attribute key
/// \param data Value to set

cali_err 
Caliper::begin(const Attribute& attr, const Variant& data)
{
    cali_err ret = CALI_EINV;

    if (!mG || attr == Attribute::invalid)
        return CALI_EINV;

    std::lock_guard<::siglock>
        g(m_thread_scope->lock);

    // invoke callbacks
    if (!attr.skip_events())
        mG->events.pre_begin_evt(this, attr, data);

    Scope* s = scope(attr2caliscope(attr));
    ContextBuffer* sb = &s->blackboard;
    
    if (attr.store_as_value())
        ret = sb->set(attr, data);
    else
        ret = sb->set_node(mG->get_key(attr),
                           m_thread_scope->tree.get_path(1, &attr, &data,
                                                         sb->get_node(mG->get_key(attr))));

    // invoke callbacks
    if (!attr.skip_events())
        mG->events.post_begin_evt(this, attr, data);

    return ret;
}

/// \brief Pop/remove top-most entry with given attribute from blackboard.
///
/// This function invokes the pre_end/post_end callbacks, unless the
/// CALI_ATTR_SKIP_EVENTS attribute property is set in \a attr.
///
/// This function is signal safe.
///
/// \param attr Attribute key.

cali_err 
Caliper::end(const Attribute& attr)
{
    if (!mG || attr == Attribute::invalid)
        return CALI_EINV;

    cali_err ret = CALI_EINV;

    Scope* s = scope(attr2caliscope(attr));
    ContextBuffer* sb = &s->blackboard;

    Entry  e = get(attr);

    if (e.is_empty())
        return CALI_ESTACK;

    std::lock_guard<::siglock>
        g(m_thread_scope->lock);

    // invoke callbacks
    if (!attr.skip_events())
        if (!e.is_empty()) // prevent executing events for 
            mG->events.pre_end_evt(this, attr, e.value());

    if (attr.store_as_value())
        ret = sb->unset(attr);
    else {
        Node* node = sb->get_node(mG->get_key(attr));

        if (node) {
            node = m_thread_scope->tree.remove_first_in_path(node, attr);
                
            if (node == m_thread_scope->tree.root())
                ret = sb->unset(mG->get_key(attr));
            else if (node)
                ret = sb->set_node(mG->get_key(attr), node);
        }

        if (!node)
            Log(0).stream() << "error: trying to end inactive attribute " << attr.name() << endl;
    }

    // invoke callbacks
    if (!attr.skip_events())
        mG->events.post_end_evt(this, attr, e.value());

    return ret;
}

/// \brief Set attribute:value pair on blackboard.
///
/// Set the given attribute/value pair on the blackboard. Overwrites
/// the previous values of the same attribute.
///
/// This function invokes pre_set/post_set callbacks, unless the
/// CALI_ATTR_SKIP_EVENTS attribute property is set in \a attr.
///
/// This function is signal safe.
///
/// \param attr Attribute key
/// \param data Value to set

cali_err 
Caliper::set(const Attribute& attr, const Variant& data)
{
    cali_err ret = CALI_EINV;

    if (!mG || attr == Attribute::invalid)
        return CALI_EINV;

    std::lock_guard<::siglock>
        g(m_thread_scope->lock);

    Scope* s = scope(attr2caliscope(attr));
    ContextBuffer* sb = &s->blackboard;

    // invoke callbacks
    if (!attr.skip_events())
        mG->events.pre_set_evt(this, attr, data);

    if (attr.store_as_value())
        ret = sb->set(attr, data);
    else {
        Attribute key = mG->get_key(attr);
        
        ret = sb->set_node(key, m_thread_scope->tree.replace_first_in_path(sb->get_node(key), attr, data));
    }
    
    // invoke callbacks
    if (!attr.skip_events())
        mG->events.post_set_evt(this, attr, data);

    return ret;
}

/// \brief Set a list of values for attribute \a attr blackboard.
///
/// Sets the given values on the blackboard. Overwrites
/// the previous values of the same attribute.
///
/// This function invokes pre_set/post_set callbacks, unless the
/// CALI_ATTR_SKIP_EVENTS attribute property is set in \a attr.
///
/// This function is signal safe.
///
/// \param attr Attribute key
/// \param n    Number of values in list
/// \param data List (array) of values

cali_err 
Caliper::set_path(const Attribute& attr, size_t n, const Variant* data) {
    cali_err ret = CALI_EINV;

    if (n < 1)
        return CALI_SUCCESS;    
    if (!mG || attr == Attribute::invalid)
        return CALI_EINV;

    std::lock_guard<::siglock>
        g(m_thread_scope->lock);

    Scope* s = scope(attr2caliscope(attr));
    ContextBuffer* sb = &s->blackboard;

    // invoke callbacks
    if (!attr.skip_events())
        mG->events.pre_set_evt(this, attr, data[n-1]);

    if (attr.store_as_value()) {
        Log(0).stream() << "error: set_path() invoked with immediate-value attribute " << attr.name() << endl;
        ret = CALI_EINV;
    } else {
        Attribute key = mG->get_key(attr);
        
        ret = sb->set_node(key,
                           m_thread_scope->tree.replace_all_in_path(sb->get_node(key), attr, n, data));
    }
    
    // invoke callbacks
    if (!attr.skip_events())
        mG->events.post_set_evt(this, attr, data[n-1]);

    return ret;
}

// --- Query

/// \brief Retrieve top-most entry for the given attribute key from the blackboard.
///
/// This function is signal safe.
///
/// \param attr Attribute key.
///
/// \return The top-most entry on the blackboard for the given attribute key.
///         An empty Entry object if this attribute is not set.

Entry
Caliper::get(const Attribute& attr) 
{
    Entry e {  Entry::empty };

    if (!mG || attr == Attribute::invalid)
        return Entry::empty;

    std::lock_guard<::siglock>
        g(m_thread_scope->lock);

    ContextBuffer* sb = &(scope(attr2caliscope(attr))->blackboard);

    if (attr.store_as_value())
        return Entry(attr, sb->get(attr));
    else
        return Entry(m_thread_scope->tree.find_node_with_attribute(attr, sb->get_node(mG->get_key(attr))));

    return e;
}

// --- Generic entry API

/// \brief Create a snapshot record (entry list) from the given attribute:value pairs
///
/// This function is signal-safe.
///
/// \param n      Number of elements in attribute/value lists
/// \param attr   Attribute list
/// \param value  Value list
/// \param list   Output record. Must be large enough to hold all entries.

void
Caliper::make_entrylist(size_t n, const Attribute* attr, const Variant* value, SnapshotRecord& list) 
{
    std::lock_guard<::siglock>
        g(m_thread_scope->lock);

    Node* node = 0;

    for (size_t i = 0; i < n; ++i)
        if (attr[i].store_as_value())
            list.append(attr[i].id(), value[i]);
        else
            node = m_thread_scope->tree.get_path(1, &attr[i], &value[i], node);

    if (node)
        list.append(node);
}

/// \brief Create a snapshot record (entry list) from the given attribute and 
///   list of values 
///
/// This function is signal-safe.
///
/// \param attr   Attribute list
/// \param n      Number of elements in attribute/value lists
/// \param value  Value list
/// \param list   Output record. Must be large enough to hold all entries.

void
Caliper::make_entrylist(const Attribute& attr, size_t n, const Variant* value, SnapshotRecord& list) 
{
    if (n < 1)
        return;

    std::lock_guard<::siglock>
        g(m_thread_scope->lock);

    if (attr.store_as_value())
        // only store one value entry
        list.append(attr.id(), value[0]);
    else
        list.append(m_thread_scope->tree.get_path(attr, n, value, nullptr));
}

/// \brief Create an Entry object from the given attribute:value pair.
///
/// Creates an Entry object from the given (attribute, value) pair with 
/// either reference or immediate representation, depending on the storage
/// type of \a attr. 
///
/// This function is signal safe.
///
/// \param attr  Attribute key
/// \param value Value
///
/// \return Entry object. 

Entry 
Caliper::make_entry(const Attribute& attr, const Variant& value) 
{
    if (attr == Attribute::invalid)
        return Entry::empty;
    
    std::lock_guard<::siglock>
        g(m_thread_scope->lock);

    Entry entry { Entry::empty };

    if (attr.store_as_value())
        return Entry(attr, value);
    else
        return Entry(m_thread_scope->tree.get_path(1, &attr, &value, nullptr));

    return entry;
}

/// \brief Return a context tree path for the key:value pairs from a given list of
/// nodes.
///
/// This function is signal safe.
///
/// \param n Number of nodes in node list
/// \param nodelist List of nodes to take key:value pairs from
/// \param parent   Construct path off this parent node
///
/// \return Node pointing to the end of the new path

Node*
Caliper::make_tree_entry(size_t n, const Node* nodelist[], Node* parent)
{
    std::lock_guard<::siglock>
        g(m_thread_scope->lock);

    return m_thread_scope->tree.get_path(n, nodelist, parent);
}

/// \brief Return a context tree path for the given key:value pairs.
///
/// \note This function is signal safe.
///
/// \param attr   Attribute. Cannot have the AS VALUE property.
/// \param data   Value 
/// \param parent Construct path off this parent node
///
/// \return Node pointing to the end of the new path

Node*
Caliper::make_tree_entry(const Attribute& attr, const Variant& data, Node*  parent)
{
    if (attr.store_as_value())
        return nullptr;

    std::lock_guard<::siglock>
        g(m_thread_scope->lock);

    return m_thread_scope->tree.get_path(1, &attr, &data, parent);
}

/// \brief Return the node with the given id.
///
/// This function is signal safe.
///
/// \return The node. Null if the node was not found.

Node*
Caliper::node(cali_id_t id) const
{
    // no siglock necessary
    return m_thread_scope->tree.node(id);
}

// --- Events interface

Caliper::Events&
Caliper::events()
{
    return mG->events;
}

/// Exchange value on the blackboard. Atomically updates value for given
/// attribute key and returns the previous value.
///
/// This function is signal safe.
///
/// \param attr Attribute key. Must have AS_VALUE attribute property.
/// \param data The new value.
///
/// \return The previous value for the given key.

Variant
Caliper::exchange(const Attribute& attr, const Variant& data)
{
    std::lock_guard<::siglock>
        g(m_thread_scope->lock);

    return scope(attr2caliscope(attr))->blackboard.exchange(attr, data);
}


//
// --- Caliper constructor & singleton API
//

/// \brief Construct a Caliper instance object.
/// \see instance()

Caliper::Caliper()
    : mG(0), m_thread_scope(0), m_task_scope(0)
{
    *this = Caliper::instance();
}

/// \brief Construct a Caliper instance object.
///
/// The Caliper instance object provides access to the Caliper API.
/// Internally, Caliper maintains a variety of thread-local data structures.
/// The instance object caches access to these structures. As a result,
/// one cannot share Caliper instance objects between threads.
/// We recommend to use Caliper instance objects only within a function context
/// (i.e., on the stack).
///
/// For use within signal handlers, use `sigsafe_instance()`.
/// \see sigsafe_instance()
///
/// Caliper will initialize itself in the first instance object request on a
/// process.
/// 
/// \return Caliper instance object

Caliper
Caliper::instance()
{
    if (GlobalData::s_init_lock != 0) {
        if (GlobalData::s_init_lock == 2)
            // Caliper had been initialized previously; we're past the static destructor
            return Caliper(0);

        lock_guard<mutex> lock(GlobalData::s_init_mutex);

        if (!GlobalData::sG) {
            if (atexit(::exit_handler) != 0)
                Log(0).stream() << "Unable to register exit handler";

            GlobalData::sG = new Caliper::GlobalData;
            GlobalData::s_init_lock = 0;
        }
    }

    return Caliper(GlobalData::sG, GlobalData::sG->acquire_thread_scope());
}

/// \brief Construct a signal-safe Caliper instance object.
///
/// A signal-safe Caliper instance object will have a flag set to instruct
/// the API and services that only signal-safe operations can be used.
///
/// \see instance()
///
/// \return Caliper instance object

Caliper
Caliper::sigsafe_instance()
{
    if (GlobalData::s_init_lock != 0)
        return Caliper(0);

    Scope* task_scope   = 0; // FIXME: figure out task scope 
    Scope* thread_scope = GlobalData::sG->acquire_thread_scope(false);

    if (!thread_scope || thread_scope->lock.is_locked())
        return Caliper(0);

    return Caliper(GlobalData::sG, thread_scope, task_scope, true /* is signal */);
}

void
Caliper::release()
{
    delete GlobalData::sG;
    GlobalData::sG = 0;
}

/// \brief Test if Caliper has been initialized yet.

bool
Caliper::is_initialized()
{
    return GlobalData::sG != nullptr;
}<|MERGE_RESOLUTION|>--- conflicted
+++ resolved
@@ -583,12 +583,7 @@
             auto it = mG->attribute_nodes.lower_bound(name);
 
             if (it == mG->attribute_nodes.end() || it->first != name) {
-<<<<<<< HEAD
-                mG->attribute_nodes.emplace_hint(it, name, node);
-=======
                 mG->attribute_nodes.insert(it, std::make_pair(name, node));
-                mG->new_attributes.store(true);
->>>>>>> 7d0f5494
                 created_now = true;
             } else
                 node = it->second;
