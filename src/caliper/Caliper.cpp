--- conflicted
+++ resolved
@@ -675,10 +675,6 @@
     std::lock_guard<::siglock>
         g(m_thread_scope->lock);
 
-<<<<<<< HEAD
-    mG->write_new_attribute_nodes(mG->events.write_record);
-    mG->events.flush(this, entry);
-=======
     SnapshotRecord::FixedSnapshotRecord<80> snapshot_data;
     SnapshotRecord flush_info(snapshot_data);
 
@@ -691,7 +687,6 @@
     mG->events.pre_flush_evt(this, &flush_info);
     mG->events.flush(this, &flush_info);
     mG->events.flush_finish_evt(this, &flush_info);
->>>>>>> 19bbe122
 }
 
 // --- Annotation interface
