// Copyright (c) 2015, Lawrence Livermore National Security, LLC.
// Produced at the Lawrence Livermore National Laboratory.
//
// This file is part of Caliper.
// Written by David Boehme, boehme3@llnl.gov.
// Modified by Aimee Sylvia
// LLNL-CODE-678900
// All rights reserved.
//
// For details, see https://github.com/scalability-llnl/Caliper.
// Please also see the LICENSE file for our additional BSD notice.
//
// Redistribution and use in source and binary forms, with or without modification, are
// permitted provided that the following conditions are met:
//
//  * Redistributions of source code must retain the above copyright notice, this list of
//    conditions and the disclaimer below.
//  * Redistributions in binary form must reproduce the above copyright notice, this list of
//    conditions and the disclaimer (as noted below) in the documentation and/or other materials
//    provided with the distribution.
//  * Neither the name of the LLNS/LLNL nor the names of its contributors may be used to endorse
//    or promote products derived from this software without specific prior written permission.
//
// THIS SOFTWARE IS PROVIDED BY THE COPYRIGHT HOLDERS AND CONTRIBUTORS "AS IS" AND ANY EXPRESS
// OR IMPLIED WARRANTIES, INCLUDING, BUT NOT LIMITED TO, THE IMPLIED WARRANTIES OF
// MERCHANTABILITY AND FITNESS FOR A PARTICULAR PURPOSE ARE DISCLAIMED. IN NO EVENT SHALL
// LAWRENCE LIVERMORE NATIONAL SECURITY, LLC, THE U.S. DEPARTMENT OF ENERGY OR CONTRIBUTORS BE
// LIABLE FOR ANY DIRECT, INDIRECT, INCIDENTAL, SPECIAL, EXEMPLARY, OR CONSEQUENTIAL DAMAGES
// (INCLUDING, BUT NOT LIMITED TO, PROCUREMENT OF SUBSTITUTE GOODS OR SERVICES; LOSS OF USE,
// DATA, OR PROFITS; OR BUSINESS INTERRUPTION) HOWEVER CAUSED AND ON ANY THEORY OF LIABILITY,
// WHETHER IN CONTRACT, STRICT LIABILITY, OR TORT (INCLUDING NEGLIGENCE OR OTHERWISE) ARISING IN
// ANY WAY OUT OF THE USE OF THIS SOFTWARE, EVEN IF ADVISED OF THE POSSIBILITY OF SUCH DAMAGE.

// A basic tool for Caliper metadata queries

#include "caliper/caliper-config.h"

#include "AttributeExtract.h"
#include "query_common.h"

#include "caliper/tools-util/Args.h"

#include "caliper/cali.h"
#include "caliper/cali-manager.h"

#include "caliper/reader/Aggregator.h"
#include "caliper/reader/CaliReader.h"
#include "caliper/reader/CaliperMetadataDB.h"
#include "caliper/reader/FormatProcessor.h"
#include "caliper/reader/RecordProcessor.h"
#include "caliper/reader/RecordSelector.h"

#include "caliper/common/Node.h"
#include "caliper/common/OutputStream.h"
#include "caliper/common/StringConverter.h"

#include "caliper/common/util/split.hpp"

#include <atomic>
#include <fstream>
#include <iostream>
#include <iterator>
#include <mutex>
#include <sstream>
#include <thread>

using namespace cali;
using namespace std;
using namespace util;


namespace
{
    const char* usage = "cali-query [OPTION]... [FILE]..."
        "\n  Read, merge, and filter caliper streams";

    const Args::Table option_table[] = {
        // name, longopt name, shortopt char, has argument, info, argument info
        { "select", "select", 's', true,
          "Filter records by selected attributes: [-]attribute[(<|>|=)value][:...]",
          "QUERY_STRING"
        },
        { "aggregate", "aggregate", 'a', true,
          "Aggregate snapshots using the given aggregation operators: (sum(attribute)|count)[:...]",
          "AGGREGATION_OPS"
        },
        { "aggregate-key", "aggregate-key", 0, true,
          "List of attributes to aggregate over (collapses all other attributes): attribute[:...]",
          "ATTRIBUTES"
        },
        { "expand", "expand", 'e', false,
          "Expand context records and print the selected attributes (default: all)",
          nullptr
        },
        { "attributes", "print-attributes", 0, true,
          "Select attributes to print (or hide) in expanded output: [-]attribute[:...]",
          "ATTRIBUTES"
        },
        { "sort", "sort-by", 'S', true,
          "Sort rows in table format: attribute[:...]",
          "SORT_ATTRIBUTES"
        },
	{ "format", "format", 'f', true,
          "Format output according to format string: %[<width+alignment(l|r|c)>]attr_name%...",
          "FORMAT_STRING"
        },
	{ "title",  "title",  'T', true,
          "Set the title row for formatted output",
          "STRING"
        },
        { "table", "table", 't', false,
          "Print attributes in human-readable table form",
          nullptr
        },
        { "tree" , "tree", 'T', false,
          "Print records in a tree based on the hierarchy of the selected path attributes",
          nullptr
        },
        { "path-attributes", "path-attributes", 0, true,
          "Select the path attributes for tree printers",
          "ATTRIBUTES"
        },
        { "json", "json", 'j', false,
          "Print given attributes in web-friendly json format",
          "ATTRIBUTES"
        },
        { "threads", "threads", 0, true,
          "Use this many threads (applicable only with multiple files)",
          "THREADS"
        },
        { "query", "query", 'q', true,
          "Execute a query in CalQL format",
          "QUERY STRING"
        },
        { "caliper-config", "caliper-config", 'P', true,
          "Set Caliper configuration for profiling cali-query",
          "CALIPER-CONFIG"
        },
        { "caliper-config-vars", "caliper-config-vars", 0, true,
          "Caliper configuration flags (for cali-query profiling)",
          "KEY=VALUE,..."
        },
        { "verbose", "verbose", 'v', false, "Be verbose.",              nullptr },
        { "version", "version", 'V', false, "Print version number",     nullptr },
        { "output",  "output",  'o', true,  "Set the output file name", "FILE"  },
        { "help",    "help",    'h', true,  "Print help message",       nullptr },
        { "list-attributes", "list-attributes", 0, false,
          "Extract and list attributes in Caliper stream instead of snapshot records",
          nullptr
        },
        { "list-globals", "list-globals", 0, false,
          "Extract and list global per-run attributes",
          nullptr
        },
        Args::Table::Terminator
    };

    /// A node record filter that filters redundant identical node records.
    /// Redundant node records can occur when merging/unifying two streams.
    class FilterDuplicateNodes {
        cali_id_t m_max_node;

    public:

        FilterDuplicateNodes()
            : m_max_node { 0 }
            { }

        void operator()(CaliperMetadataAccessInterface& db, const Node* node, NodeProcessFn push) {
            cali_id_t id = node->id();

            if (id != CALI_INV_ID) {
                if (id < m_max_node) {
                    return;
                } else
                    m_max_node = id;
            }

            push(db, node);
        }
    };


    /// NodeFilterStep helper struct
    /// Basically the chain link in the processing chain.
    /// Passes result of @param m_filter_fn to @param m_push_fn
    struct NodeFilterStep {
        NodeFilterFn  m_filter_fn; ///< This processing step
        NodeProcessFn m_push_fn;   ///< Next processing step

        NodeFilterStep(NodeFilterFn filter_fn, NodeProcessFn push_fn)
            : m_filter_fn { filter_fn }, m_push_fn { push_fn }
            { }

        void operator ()(CaliperMetadataAccessInterface& db, const Node* node) {
            m_filter_fn(db, node, m_push_fn);
        }
    };

}

// A ChannelController for printing cali-query progress
class ProgressController : public cali::ChannelController
{
public:

    ProgressController()
        : ChannelController("progress", 0, {
                { "CALI_SERVICES_ENABLE",  "event,textlog,timestamp" },
                { "CALI_CHANNEL_FLUSH_ON_EXIT", "false" },
                { "CALI_EVENT_TRIGGER",    "cali-query.stream"       },
                { "CALI_TEXTLOG_TRIGGER",  "cali-query.stream" },
                { "CALI_TEXTLOG_FILENAME", "stderr"            },
                { "CALI_TEXTLOG_FORMATSTRING",
                        "cali-query: Processed %[52]cali-query.stream% (thread %[2]thread%): %[8]time.inclusive.duration% us" }
            })
    {}

    static ChannelController* create(const ConfigManager::argmap_t&) {
        return new ProgressController;
    }
};

<<<<<<< HEAD
const ConfigManager::ConfigInfo caliquery_cfglist[] = {
    { "progress", "progress\n Print cali-query progress (when processing multiple files).", nullptr, ProgressController::create, nullptr },
    { nullptr, nullptr, nullptr, nullptr, nullptr }
=======
ConfigManager::ConfigInfo ProgressInfo = { "progress", "progress\n Print cali-query progress (when processing multiple files).", nullptr, ProgressController::create };

const ConfigManager::ConfigInfo* caliquery_cfglist[] = {
   &ProgressInfo,
   nullptr
>>>>>>> 01fdf9b9
};

void setup_caliper_config(const Args& args)
{
    //   Configure the default config, which can be provided by the user through
    // the "cali-query_caliper.config" file or the "caliper-config" command line arg

    cali_config_preset("CALI_LOG_VERBOSITY", "0");
    cali_config_preset("CALI_CALIPER_ATTRIBUTE_DEFAULT_SCOPE", "process");

    cali_config_allow_read_env(false);
    cali_config_set("CALI_CONFIG_FILE", "cali-query_caliper.config");

    if (args.is_set("verbose"))
        cali_config_preset("CALI_LOG_VERBOSITY", "1");

    std::vector<std::string> config_list =
        StringConverter(args.get("caliper-config-vars")).to_stringlist();

    for (const std::string entry : config_list) {
        auto p = entry.find('=');

        if (p == std::string::npos) {
            std::cerr << "cali-query: error: invalid Caliper configuration flag format \""
                      << entry << "\" (missing \"=\")" << std::endl;
            continue;
        }

        cali_config_set(entry.substr(0, p).c_str(), entry.substr(p+1).c_str());
    }
}

//
// --- main()
//

int main(int argc, const char* argv[])
{
    ConfigManager::add_controllers(caliquery_cfglist);
    
    Args args(::option_table);

    //
    // --- Parse command line arguments
    //

    {
        int i = args.parse(argc, argv);

        if (i < argc) {
            cerr << "cali-query: error: unknown option: " << argv[i] << '\n'
                 << "  Available options: ";

            args.print_available_options(cerr);

            return -1;
        }

        if (args.is_set("help")) {
            print_caliquery_help(args, usage);
            return 0;
        }

        if (args.is_set("version")) {
            cerr << CALIPER_VERSION << std::endl;
            return 0;
        }
    }

    bool verbose = args.is_set("verbose");

    // The Caliper config setup must run before Caliper runtime initialization
    setup_caliper_config(args);

    ConfigManager mgr(args.get("caliper-config").c_str());

    if (mgr.error()) {
        std::cerr << "cali-query: Caliper config parse error: "
                  << mgr.error_msg() << std::endl;
        return -1;
    }

    mgr.start();

    cali_set_global_string_byname("cali-query.build.date", __DATE__);
    cali_set_global_string_byname("cali-query.build.time", __TIME__);
#ifdef __GNUC__
    cali_set_global_string_byname("cali-query.build.compiler", "gnu-" __VERSION__);
#endif

    CALI_MARK_BEGIN("Initialization");

    //
    // --- Create output stream (if requested)
    //

    OutputStream stream;

    if (args.is_set("output"))
        stream.set_filename(args.get("output").c_str());
    else
        stream.set_stream(OutputStream::StdOut);

    //
    // --- Build up processing chain (from back to front)
    //

    QueryArgsParser   query_parser;

    if (!query_parser.parse_args(args)) {
        cerr << "cali-query: Invalid query: " << query_parser.error_msg() << std::endl;
        return -2;
    }

    QuerySpec         spec = query_parser.spec();

    // setup format spec

    FormatProcessor   format(spec, stream);

    NodeProcessFn     node_proc = [](CaliperMetadataAccessInterface&,const Node*) { return; };
    SnapshotProcessFn snap_proc = [](CaliperMetadataAccessInterface&,const EntryList&){ return; };

    Aggregator        aggregate(spec);

    if (!args.is_set("list-globals")) {
        if (spec.aggregation_ops.selection == QuerySpec::AggregationSelection::None)
            snap_proc = format;
        else
            snap_proc = aggregate;

        if (spec.filter.selection == QuerySpec::FilterSelection::List)
            snap_proc = SnapshotFilterStep(RecordSelector(spec), snap_proc);

        if (args.is_set("list-attributes")) {
            node_proc = AttributeExtract(snap_proc);
            snap_proc = [](CaliperMetadataAccessInterface&,const EntryList&){ return; };
        }
    }

    node_proc = ::NodeFilterStep(::FilterDuplicateNodes(), node_proc);

    std::vector<std::string> files = args.arguments();

    if (files.empty())
        files.push_back(""); // read from stdin if no files are given

    unsigned num_threads =
        std::min<unsigned>(files.size(), std::stoul(args.get("threads", "4")));

    if (verbose)
        std::cerr << "cali-query: Processing " << files.size()
                  << " files using "
                  << num_threads << " thread" << (num_threads == 1 ? "." : "s.")
                  << std::endl;

    Annotation("cali-query.num-threads", CALI_ATTR_SCOPE_PROCESS | CALI_ATTR_SKIP_EVENTS).set(static_cast<int>(num_threads));

    CALI_MARK_END("Initialization");

    //
    // --- Thread processing function
    //

    CALI_MARK_BEGIN("Processing");

    CaliperMetadataDB     metadb;
    std::atomic<unsigned> index(0);
    std::mutex            msgmutex;

    auto thread_fn = [&](unsigned t) {
        Annotation::Guard
            g_t(Annotation("thread", CALI_ATTR_SCOPE_THREAD).set(static_cast<int>(t)));

        for (unsigned i = index++; i < files.size(); i = index++) { // "index++" is atomic read-mod-write
            const char* filename = (files[i].empty() ? "stdin" : files[i].c_str());

            Annotation::Guard
                g_s(Annotation("cali-query.stream", CALI_ATTR_SCOPE_THREAD).begin(filename));

            if (verbose) {
                std::lock_guard<std::mutex>
                    g(msgmutex);

                std::cerr << "cali-query: Reading " << filename << std::endl;
            }

            CaliReader reader(files[i]);

            if (!reader.read(metadb, node_proc, snap_proc)) {
                std::lock_guard<std::mutex>
                    g(msgmutex);

                std::cerr << "cali-query: Error: Could not read file " << filename << std::endl;
            }
        }
    };

    std::vector<std::thread> threads;

    //
    // --- Fill thread vector and process
    //

    for (unsigned t = 0; t < num_threads; ++t)
        threads.emplace_back(thread_fn, t);

    for (auto &t : threads)
        t.join();

    CALI_MARK_END("Processing");

    //
    // --- Flush outputs
    //

    CALI_MARK_BEGIN("Writing");

    if (args.is_set("list-globals")) {
        if (spec.attribute_selection.selection != QuerySpec::AttributeSelection::List) {
            //   Global attributes will not be printed by default.
            // If the user didn't provide a selection, add all global attributes
            // to the selection list explictly.

            spec.attribute_selection.selection = QuerySpec::AttributeSelection::List;

            for (const Attribute& attr : metadb.get_all_attributes())
                if (attr.is_global())
                    spec.attribute_selection.list.push_back(attr.name());

            FormatProcessor global_format(spec, stream);

            global_format.process_record(metadb, metadb.get_globals());
            global_format.flush(metadb);
        }
    } else {
        aggregate.flush(metadb, format);
        format.flush(metadb);
    }

    CALI_MARK_END("Writing");
    
    mgr.flush();
}<|MERGE_RESOLUTION|>--- conflicted
+++ resolved
@@ -221,17 +221,17 @@
     }
 };
 
-<<<<<<< HEAD
-const ConfigManager::ConfigInfo caliquery_cfglist[] = {
-    { "progress", "progress\n Print cali-query progress (when processing multiple files).", nullptr, ProgressController::create, nullptr },
-    { nullptr, nullptr, nullptr, nullptr, nullptr }
-=======
-ConfigManager::ConfigInfo ProgressInfo = { "progress", "progress\n Print cali-query progress (when processing multiple files).", nullptr, ProgressController::create };
+ConfigManager::ConfigInfo ProgressInfo = { 
+    "progress", 
+    "progress\n Print cali-query progress (when processing multiple files).", 
+    nullptr, 
+    ProgressController::create, 
+    nullptr 
+};
 
 const ConfigManager::ConfigInfo* caliquery_cfglist[] = {
    &ProgressInfo,
    nullptr
->>>>>>> 01fdf9b9
 };
 
 void setup_caliper_config(const Args& args)
