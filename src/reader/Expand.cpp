--- conflicted
+++ resolved
@@ -100,7 +100,6 @@
             m_os << endl;
     }
 
-<<<<<<< HEAD
     void print(CaliperMetadataDB& db, const EntryList& list) {
         int nentry = 0;
 
@@ -146,126 +145,6 @@
         if (nentry > 0)
             m_os << endl;
     }
-=======
-  void print(CaliperMetadataDB& db, const EntryList& list) {
-    int nentry = 0;
-
-    // differentiate which kind of printing to do pending on format strings
-    if (m_fields.empty()) {
-      // this is exactly the same as the regular Expand.cpp
-      for (const Entry& e : list) {
-	if (e.node()) {
-	  vector<const Node*> nodes;
-
-	  for (const Node* node = e.node(); node && node->attribute() != CALI_INV_ID; node = node->parent()) {
-	    string name = db.attribute(node->attribute()).name();
-
-	    if ((!m_selected.empty() && m_selected.count(name) == 0) || m_deselected.count(name))
-	      continue;
-
-	    nodes.push_back(node);
-	  }
-
-	  if (nodes.empty())
-	    continue;
-
-	  stable_sort(nodes.begin(), nodes.end(), [](const Node* a, const Node* b) { return a->attribute() < b->attribute(); } );
-	  
-	  cali_id_t prev_attr_id = CALI_INV_ID;
-
-	  for (auto it = nodes.rbegin(); it != nodes.rend(); ++it) {
-	    if ((*it)->attribute() != prev_attr_id) {
-	      m_os << (nentry++ ? "," : "") << db.attribute((*it)->attribute()).name() << '=';
-	      prev_attr_id = (*it)->attribute();
-	    } else {
-	      m_os << '/';
-	    }
-	    m_os << (*it)->data().to_string();
-	  }
-	} else if (e.attribute() != CALI_INV_ID) {
-	  string name = db.attribute(e.attribute()).name();
-
-	  if ((!m_selected.empty() && m_selected.count(name) == 0) || m_deselected.count(name))
-	    continue;
-
-	  m_os << (nentry++ ? "," : "") << name << '=' << e.value();
-	}
-      }
-      if (nentry > 0)
-	m_os << endl;
-    } else {
-      string printstr;
-      // this is for the formatted table printing
-      for (Field f : m_fields) {
-	int outputcheck = 0; // this is dumb but I don't know a better way to do this
-	for (const Entry& e: list) {
-	  // pretty much the same as non-formatted section
-	  if (e.node()) {
-	    vector<const Node*> nodes;
-
-	    string name;
-	    for (const Node* node = e.node(); node && node->attribute() != CALI_INV_ID; node = node->parent()) {
-	      name = db.attribute(node->attribute()).name();
-
-	      nodes.push_back(node);
-	    }
-
-	    if (nodes.empty())
-	      continue;
-
-	    stable_sort(nodes.begin(), nodes.end(), [](const Node* a, const Node* b) { return a->attribute() < b->attribute(); } );
-
-	    cali_id_t prev_attr_id = CALI_INV_ID;
-
-	    string valuestr = "";
-	    string whitespace = "                              ";
-	    string space;
-	    for (auto it = nodes.rbegin(); it != nodes.rend(); ++it) {
-	      if (db.attribute((*it)->attribute()).name().compare(f.attr_name) == 0) {
-		if ((*it)->attribute() != prev_attr_id) {
-		  prev_attr_id = (*it)->attribute();
-		} else {
-		  valuestr.append("/");
-		}
-		
-		valuestr.append((*it)->data().to_string());
-	      }
-	    }
-	    if (!valuestr.empty()) {
-	      // print the value and the buffer space
-	      space = (valuestr.length() < f.width ? (whitespace.substr(0,(f.width - valuestr.length()))) : "");
-	      printstr << valuestr << space;
-	      outputcheck = 1;
-	    }
-	  } else if (e.attribute() != CALI_INV_ID) {
-	    string name = db.attribute(e.attribute()).name();
-
-	    string whitespace = "                              ";
-	    string space;
-	    if (f.attr_name.compare(name) == 0) {
-	      string valuestr = e.value().to_string();
-	      // print the value and the buffer space
-	      space = (valuestr.length() < f.width ? (whitespace.substr(0,(f.width - valuestr.length()))) : "");
-	      printstr << valuestr << space;
-	      outputcheck = 1;
-	    }
-	  }
-	}
-	// check for a value added, if no value added (no match in the entryline for
-	// the m_field field) then print blank of f.width
-	if (outputcheck == 0) {
-	  string whitespace = "                              ";
-	  string space = whitespace.substr(0,f.width);
-	  printstr << space;
-	}
-      }
-      // this checks for an empty line. if empty, skips printing it
-      if (printstr.find_first_not_of(" ") >= 0){
-	m_os << printstr << endl;
-      }
-    }
-  }
->>>>>>> 6d3b53b9
 };
 
 
@@ -273,12 +152,6 @@
     : mP { new ExpandImpl(os) }
 {
     mP->parse(field_string);
-<<<<<<< HEAD
-=======
-    // if format is defined, create the format fields vector
-    if (!formatstr.empty())
-      mP->frmtparse(formatstr,titlestr);
->>>>>>> 6d3b53b9
 }
 
 Expand::~Expand()
