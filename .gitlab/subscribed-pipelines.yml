--- conflicted
+++ resolved
@@ -37,48 +37,22 @@
     RADIUSS_JOBS_PATH: "scripts/radiuss-spack-configs/gitlab/radiuss-jobs"
     LOCAL_JOBS_PATH: ".gitlab/jobs"
   script:
-<<<<<<< HEAD
-    - cat ${RADIUSS_JOBS_PATH}/ruby.yml ${LOCAL_JOBS_PATH}/ruby.yml > ruby-jobs.yml
     - cat ${RADIUSS_JOBS_PATH}/dane.yml ${LOCAL_JOBS_PATH}/dane.yml > dane-jobs.yml
-=======
-    - cat ${RADIUSS_JOBS_PATH}/poodle.yml ${LOCAL_JOBS_PATH}/poodle.yml > poodle-jobs.yml
->>>>>>> 724c8651
     - cat ${RADIUSS_JOBS_PATH}/lassen.yml ${LOCAL_JOBS_PATH}/lassen.yml > lassen-jobs.yml
     - cat ${RADIUSS_JOBS_PATH}/corona.yml ${LOCAL_JOBS_PATH}/corona.yml > corona-jobs.yml
     - cat ${RADIUSS_JOBS_PATH}/tioga.yml ${LOCAL_JOBS_PATH}/tioga.yml > tioga-jobs.yml
     - cat ${RADIUSS_JOBS_PATH}/tuolumne.yml ${LOCAL_JOBS_PATH}/tuolumne.yml > tuolumne-jobs.yml
   artifacts:
     paths:
-<<<<<<< HEAD
-      - ruby-jobs.yml
       - dane-jobs.yml
-=======
-      - poodle-jobs.yml
->>>>>>> 724c8651
       - lassen-jobs.yml
       - corona-jobs.yml
       - tioga-jobs.yml
       - tuolumne-jobs.yml
 
-<<<<<<< HEAD
-# RUBY
-ruby-up-check:
-  variables:
-    CI_MACHINE: "ruby"
-  extends: [.machine-check]
-
-ruby-build-and-test:
-  variables:
-    CI_MACHINE: "ruby"
-  needs: [ruby-up-check, generate-job-lists]
-  extends: [.build-and-test]
 
 # DANE
 dane-up-check:
-=======
-# POODLE
-poodle-up-check:
->>>>>>> 724c8651
   variables:
     CI_MACHINE: "dane"
   extends: [.machine-check]
