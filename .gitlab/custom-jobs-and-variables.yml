--- conflicted
+++ resolved
@@ -12,22 +12,7 @@
 # so that we are sure to retrieve it and avoid collisions.
   ALLOC_NAME: ${CI_PROJECT_NAME}_ci_${CI_PIPELINE_ID}
 
-<<<<<<< HEAD
-# Ruby
-# Arguments for top level allocation
-  RUBY_SHARED_ALLOC: "--exclusive --reservation=ci --time=5 --nodes=2"
-# Arguments for job level allocation
-# Note: We repeat the reservation, necessary when jobs are manually re-triggered.
-  RUBY_JOB_ALLOC: "--overlap --reservation=ci --nodes=1"
-# Project specific variants for ruby
-  PROJECT_RUBY_VARIANTS: "+tests"
-# Project specific deps for ruby
-  PROJECT_RUBY_DEPS: ""
-
-# dane
-=======
-# Poodle
->>>>>>> 724c8651
+# Dane
 # Arguments for top level allocation
   DANE_SHARED_ALLOC: "--exclusive --reservation=ci --time=10 --nodes=1"
 # Arguments for job level allocation
