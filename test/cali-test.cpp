--- conflicted
+++ resolved
@@ -195,12 +195,12 @@
     end_foo_op();
 }
 
-<<<<<<< HEAD
 void test_attr_prop_preset()
 {
     cali::Annotation::Guard
         g( cali::Annotation("test-prop-preset").set(true) );
-=======
+}
+
 void test_aggr_warnings()
 {
     cali::Caliper c;
@@ -233,7 +233,6 @@
 
     c.make_entrylist(6, attr, data, info);
     c.push_snapshot(CALI_SCOPE_THREAD | CALI_SCOPE_PROCESS, &info);
->>>>>>> 9953916a
 }
 
 std::ostream& print_padded(std::ostream& os, const char* string, int fieldlen)
